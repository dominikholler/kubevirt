--- conflicted
+++ resolved
@@ -41,12 +41,8 @@
 	nameserverPrefix    = "nameserver"
 )
 
-<<<<<<< HEAD
-var interfaceCacheFile = "/var/run/kubevirt-private/interface-cache.json"
-var commandLineCacheFile = "/var/run/kubevirt-private/command-line-cache.json"
-=======
 var interfaceCacheFile = "/var/run/kubevirt-private/interface-cache-%s.json"
->>>>>>> bb56da6b
+var commandLineCacheFile = "/var/run/kubevirt-private/command-line-cache.js
 var NetworkInterfaceFactory = getNetworkClass
 
 type NetworkInterface interface {
@@ -89,6 +85,5 @@
 	if network.Pod != nil {
 		return new(PodInterface), nil
 	}
-
-	return nil, fmt.Errorf("Network not implemented")
+	return nil, fmt.Errorf("Not implemented")
 }